# ulauncher-notes-nv

A [NotationalVelocity](http://notational.net/)-inspired [Ulauncher](https://ulauncher.io/) extension for storing and retrieving notes as individual text files.


## Features

- Keyboard-centric search-first user experience: every action, including new note creation, begins with a search
- Intuitive fuzzy search of note titles and contents in Ulauncher
<<<<<<< HEAD
- Notes are stored as individual text/markdown/whatever files in a directory - use your favorite tools to keep notes synchronized across devices
- Use your favorite editor to view and edit notes
=======
- *Plain text*: notes are stored as individual plain text files in a directory - use your favorite tools to keep them synchronized across devices
- *Bring Your Own Editor*: use your favorite editor to view and edit notes
- *Clipboard*: create notes from the contents of the clipboard, or copy the note contents into the clipboard directly from Ulauncher - useful for managing text snippets
>>>>>>> f57f798d


## Usage

Open Ulauncher and type in "nv " to start the extension. If everything is configured correctly, you'll see a partial list of your notes files, most recently modified on top:

![All notes, no query](images/screenshots/empty-query.png)

Start typing a search query to get instant search results. Select an note and press Enter to open it in the text editor that you configured in Preferences:

![Query 1](images/screenshots/search-query1.png)

The more concrete the search, the smaller the list of search results:

![Query 2](images/screenshots/search-query2.png)

Use the search query as a title of a new note. Decide whether you want an empty note or one with the contents of your clipboard and press Enter:

![Create note](images/screenshots/create-note.png)


## Power user feature: commands

ulauncher-notes-nv allows you to perform simple operations on your notes using a "pipe to" syntax inspired by Unix command line:

### `cp`: Copy note to clipboard

Specifying `|cp` before or after the search pattern causes the selected note to be copied to the clipboard instead of being opened in a text editor:

![Copy note](images/screenshots/copy-note.png)

![Copy note](images/screenshots/copy-note2.png)


## Installation

Open Ulauncher preferences window -> Extensions -> "Add extension" and paste the following url:

```
https://github.com/pbkhrv/ulauncher-notes-nv
```


## Configuration

- `Notes directory path`: path to where your notes files are stored.
- `Command to open note`: command to be executed to open the selected note file. Use the `{fn}` field to insert the full path to the note file. (If left empty, default application associated with that file type will be executed via `xdg-open`, e.g. default for `.txt` in Ubuntu is `gedit`)

Some examples of the "open note" terminal command:
```
gvim {fn}
```

```
gedit --new-document {fn}
```

```
gedit
```

(If you don't specify `{fn}`, the note file path will be automatically passed to the editor as the last argument.)


## Why?

NotationalVelocity is a Mac OS application with a cult following. [In its own words](http://notational.net):

> NOTATIONAL VELOCITY is an application that stores and retrieves notes.

> It is an attempt to loosen the mental blockages to recording information and to scrape away the tartar of convention that handicaps its retrieval. The solution is by nature nonconformist.

The "nonconformist" part is the one where NV ditched the traditional file-oriented actions of "create", "open" etc to reduce the number of steps required to store or access a piece of textual content:

> Searching for notes is not a separate action; rather, it is the primary interface.

> Searching encompasses all notes' content and occurs instantly with each key pressed.

> Notational Velocity's window was designed for keyboard input above all else, and thus has no buttons.

Ulauncher happens to share the search-centric design goals. The only thing it doesn't provide is a text editor, and the hope is that using an external editor won't detract from the overall user experience too much.


## Inspiration and thanks

I loved NotationalVelocity and its modern fork [NVAlt](https://brettterpstra.com/projects/nvalt/) on Mac OS, and I've been (largely unsuccessfully) searching for something as good on Linux for a while.<|MERGE_RESOLUTION|>--- conflicted
+++ resolved
@@ -7,14 +7,9 @@
 
 - Keyboard-centric search-first user experience: every action, including new note creation, begins with a search
 - Intuitive fuzzy search of note titles and contents in Ulauncher
-<<<<<<< HEAD
-- Notes are stored as individual text/markdown/whatever files in a directory - use your favorite tools to keep notes synchronized across devices
-- Use your favorite editor to view and edit notes
-=======
 - *Plain text*: notes are stored as individual plain text files in a directory - use your favorite tools to keep them synchronized across devices
 - *Bring Your Own Editor*: use your favorite editor to view and edit notes
 - *Clipboard*: create notes from the contents of the clipboard, or copy the note contents into the clipboard directly from Ulauncher - useful for managing text snippets
->>>>>>> f57f798d
 
 
 ## Usage
